--- conflicted
+++ resolved
@@ -57,7 +57,6 @@
 	private Integer maxInactiveIntervalInSeconds;
 	private String collectionName;
 	private StringValueResolver embeddedValueResolver;
-<<<<<<< HEAD
 	private List<SessionRepositoryCustomizer<MongoIndexedSessionRepository>> sessionRepositoryCustomizers;
 	private ClassLoader classLoader;
 	private IndexResolver<MongoSession> indexResolver;
@@ -78,31 +77,10 @@
 	public MongoIndexedSessionRepository mongoSessionRepository() {
 
 		MongoIndexedSessionRepository repository = new MongoIndexedSessionRepository(mongoOperations);
-=======
-	private ClassLoader classLoader;
-	private MongoOperations mongoOperations;
-
-	@Autowired
-	public void setMongoOperations(
-			@SpringSessionMongoOperations ObjectProvider<MongoOperations> springSessionMongoOperations,
-			ObjectProvider<MongoOperations> mongoOperations) {
-		MongoOperations mongoOperationsToUse = springSessionMongoOperations.getIfAvailable();
-		if (mongoOperationsToUse == null) {
-			mongoOperationsToUse = mongoOperations.getObject();
-		}
-		this.mongoOperations = mongoOperationsToUse;
-	}
-
-	@Bean
-	public MongoOperationsSessionRepository mongoSessionRepository() {
-
-		MongoOperationsSessionRepository repository = new MongoOperationsSessionRepository(this.mongoOperations);
->>>>>>> f5805e81
 		repository.setMaxInactiveIntervalInSeconds(this.maxInactiveIntervalInSeconds);
 
 		if (this.mongoSessionConverter != null) {
 			repository.setMongoSessionConverter(this.mongoSessionConverter);
-<<<<<<< HEAD
 
 			if (this.indexResolver != null) {
 				this.mongoSessionConverter.setIndexResolver(this.indexResolver);
@@ -116,12 +94,6 @@
 				mongoSessionConverter.setIndexResolver(this.indexResolver);
 			}
 
-=======
-		} else {
-			JdkMongoSessionConverter mongoSessionConverter = new JdkMongoSessionConverter(new SerializingConverter(),
-					new DeserializingConverter(this.classLoader),
-					Duration.ofSeconds(MongoOperationsSessionRepository.DEFAULT_INACTIVE_INTERVAL));
->>>>>>> f5805e81
 			repository.setMongoSessionConverter(mongoSessionConverter);
 		}
 
@@ -129,73 +101,60 @@
 			repository.setCollectionName(this.collectionName);
 		}
 
-<<<<<<< HEAD
 		this.sessionRepositoryCustomizers
 				.forEach(sessionRepositoryCustomizer -> sessionRepositoryCustomizer.customize(repository));
 
-=======
->>>>>>> f5805e81
 		return repository;
 	}
 
-	public void setCollectionName(String collectionName) {
-		this.collectionName = collectionName;
-	}
+    public void setCollectionName(String collectionName) {
+        this.collectionName = collectionName;
+    }
 
-	public void setMaxInactiveIntervalInSeconds(Integer maxInactiveIntervalInSeconds) {
-		this.maxInactiveIntervalInSeconds = maxInactiveIntervalInSeconds;
-	}
+    public void setMaxInactiveIntervalInSeconds(Integer maxInactiveIntervalInSeconds) {
+        this.maxInactiveIntervalInSeconds = maxInactiveIntervalInSeconds;
+    }
 
-	public void setImportMetadata(AnnotationMetadata importMetadata) {
+    public void setImportMetadata(AnnotationMetadata importMetadata) {
 
-		AnnotationAttributes attributes = AnnotationAttributes
-				.fromMap(importMetadata.getAnnotationAttributes(EnableMongoHttpSession.class.getName()));
+        AnnotationAttributes attributes = AnnotationAttributes
+                .fromMap(importMetadata.getAnnotationAttributes(EnableMongoHttpSession.class.getName()));
 
 		if (attributes != null) {
 			this.maxInactiveIntervalInSeconds = attributes.getNumber("maxInactiveIntervalInSeconds");
 		} else {
-<<<<<<< HEAD
 			this.maxInactiveIntervalInSeconds = MongoIndexedSessionRepository.DEFAULT_INACTIVE_INTERVAL;
-=======
-			this.maxInactiveIntervalInSeconds = MongoOperationsSessionRepository.DEFAULT_INACTIVE_INTERVAL;
->>>>>>> f5805e81
 		}
 
-		String collectionNameValue = attributes != null ? attributes.getString("collectionName") : "";
-		if (StringUtils.hasText(collectionNameValue)) {
-			this.collectionName = this.embeddedValueResolver.resolveStringValue(collectionNameValue);
-		}
-	}
+        String collectionNameValue = attributes != null ? attributes.getString("collectionName") : "";
+        if (StringUtils.hasText(collectionNameValue)) {
+            this.collectionName = this.embeddedValueResolver.resolveStringValue(collectionNameValue);
+        }
+    }
 
-	@Autowired(required = false)
-	public void setMongoSessionConverter(AbstractMongoSessionConverter mongoSessionConverter) {
-		this.mongoSessionConverter = mongoSessionConverter;
-	}
+    @Autowired(required = false)
+    public void setMongoSessionConverter(AbstractMongoSessionConverter mongoSessionConverter) {
+        this.mongoSessionConverter = mongoSessionConverter;
+    }
 
-<<<<<<< HEAD
 	@Autowired(required = false)
 	public void setSessionRepositoryCustomizers(
 			ObjectProvider<SessionRepositoryCustomizer<MongoIndexedSessionRepository>> sessionRepositoryCustomizers) {
 		this.sessionRepositoryCustomizers = sessionRepositoryCustomizers.orderedStream().collect(Collectors.toList());
 	}
 
-=======
->>>>>>> f5805e81
 	@Override
 	public void setBeanClassLoader(ClassLoader classLoader) {
 		this.classLoader = classLoader;
 	}
 
-	@Override
-	public void setEmbeddedValueResolver(StringValueResolver resolver) {
-		this.embeddedValueResolver = resolver;
-	}
+    @Override
+    public void setEmbeddedValueResolver(StringValueResolver resolver) {
+        this.embeddedValueResolver = resolver;
+    }
 
-<<<<<<< HEAD
 	@Autowired(required = false)
 	public void setIndexResolver(IndexResolver<MongoSession> indexResolver) {
 		this.indexResolver = indexResolver;
 	}
-=======
->>>>>>> f5805e81
 }